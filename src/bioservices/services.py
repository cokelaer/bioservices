--- conflicted
+++ resolved
@@ -572,18 +572,13 @@
         import os
         cache_file = self.CACHE_NAME + '.sqlite'
         if os.path.exists(cache_file):
-            msg = "You are about to delete this bioservices cache: %s. Proceed? (y/n) "
+            msg = "You are about to delete this bioservices cache: %s. Proceed? (y/[n]) "
             res = input(msg % cache_file)
             if res == "y":
-<<<<<<< HEAD
                 os.remove(cache_file)
-                print("Done.")
-=======
-                os.remove(self.CACHE_NAME + '.sqlite')
                 print("Removed cache")
->>>>>>> 7b428351
             else:
-                print("Reply 'y' to delete the file.")
+                print("Reply 'y' to delete the file")
 
     def clear_cache(self):
         from requests_cache import clear
@@ -770,12 +765,8 @@
         kargs.update({'frmt':frmt})
         return self.post_one(**kargs)
 
-<<<<<<< HEAD
     def post_one(self, query=None, frmt='json', **kargs):
-=======
-    def post_one(self, query, frmt='json', **kargs):
         self.logging.debug("BioServices:: Entering post_one function")
->>>>>>> 7b428351
         if query is None:
             url = self.url
         else:
